--- conflicted
+++ resolved
@@ -3,17 +3,11 @@
 
 use defmt::{info, unwrap};
 use embassy_executor::Spawner;
+use embassy_nrf::bind_interrupts;
 use embassy_nrf::gpio::{Level, Output, OutputDrive};
-use embassy_nrf::interrupt;
-use embassy_nrf::peripherals;
 use embassy_time::{Duration, Timer};
-<<<<<<< HEAD
 use nrf_sdc::{self as sdc, mpsl, pac};
 use sdc::hci::BdAddr;
-=======
-use embassy_nrf::bind_interrupts;
-use nrf_sdc::{self as sdc, mpsl, pac, VendorExt};
->>>>>>> 6f7c4262
 use sdc::mpsl::MultiprotocolServiceLayer;
 use sdc::raw::HCI_MSG_BUFFER_MAX_SIZE;
 use sdc::rng_pool::RngPool;
@@ -75,9 +69,7 @@
         skip_wait_lfclk_started: mpsl::raw::MPSL_DEFAULT_SKIP_WAIT_LFCLK_STARTED != 0,
     };
     static MPSL: StaticCell<MultiprotocolServiceLayer> = StaticCell::new();
-    let mpsl = MPSL.init(unwrap!(mpsl::MultiprotocolServiceLayer::new(
-        mpsl_p, Irqs, lfclk_cfg
-    )));
+    let mpsl = MPSL.init(unwrap!(mpsl::MultiprotocolServiceLayer::new(mpsl_p, Irqs, lfclk_cfg)));
     spawner.must_spawn(mpsl_task(&*mpsl));
 
     let sdc_p = sdc::Peripherals::new(
